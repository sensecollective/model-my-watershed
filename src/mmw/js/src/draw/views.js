"use strict";

var $ = require('jquery'),
    _ = require('lodash'),
    JSZip = require('jszip'),
    L = require('leaflet'),
    Marionette = require('../../shim/backbone.marionette'),
    turfBboxPolygon = require('turf-bbox-polygon'),
    turfDestination = require('turf-destination'),
    turfIntersect = require('turf-intersect'),
    turfKinks = require('turf-kinks'),
    shapefile = require('shapefile'),
    reproject = require('reproject'),
    router = require('../router').router,
    App = require('../app'),
    utils = require('./utils'),
    models = require('./models'),
    settings = require('../core/settings'),
    coreUtils = require('../core/utils'),
    drawUtils = require('../draw/utils'),
    drawSettings = require('./settings'),
    splashTmpl = require('./templates/splash.html'),
    windowTmpl = require('./templates/window.html'),
    aoiUploadTmpl = require('./templates/aoiUpload.html'),
    drawToolTmpl = require('./templates/drawTool.html'),
    modalModels = require('../core/modals/models'),
    modalViews = require('../core/modals/views');

var selectBoundary = 'selectBoundary',
    drawArea = 'drawArea',
    delineateWatershed = 'delineateWatershed',
    aoiUpload = 'aoiUpload',
    freeDraw = 'free-draw',
    squareKm = 'square-km',
    GA_AOI_CATEGORY = 'AoI Creation';

var codeToLayer = {}; // code to layer mapping

// The shapefile library relies on a native Promise implementation,
// a polyfill for which is available in the JSZip library
if (!window.Promise) {
    window.Promise = JSZip.external.Promise;
}

function displayAlert(message, alertType) {
    if (message === drawUtils.CANCEL_DRAWING) {
        return;
    }

    var alertView = new modalViews.AlertView({
        model: new modalModels.AlertModel({
            alertMessage: message,
            alertType: alertType
        })
    });

    alertView.render();
}

function actOnUI(datum, bool) {
    var code = datum.code,
        $el = $('#' + code);

    if (bool) {
        $el.prop('disabled', true);
    } else {
        $el.prop('disabled', false);
    }
}

function actOnLayer(datum) {
    $('#boundary-label').hide();
    if (datum.code && codeToLayer[datum.code]) {
        codeToLayer[datum.code]._clearBgBuffer();
    }
}

function validateRwdShape(result) {
    var d = new $.Deferred();
    if (result.watershed) {
        if (result.watershed.features[0].geometry.type === 'MultiPolygon') {
            d.reject('Unfortunately, the watershed generated at this ' +
                     'location is not available for analysis');
        }
        validateShape(result.watershed)
            .done(function() {
                d.resolve(result);
            })
            .fail(d.reject);
    } else {
        var message = 'Unable to delineate watershed at this location';
        d.reject(message);
    }
    return d.promise();
}

function validateShape(polygon) {
    var d = new $.Deferred(),
        selfIntersectingShape = false,
        invalidForAnalysis = false,
        outsideConus = false;

    try {
        selfIntersectingShape = turfKinks(polygon).features.length > 0;
        invalidForAnalysis = !utils.isValidForAnalysis(polygon);
        outsideConus = !utils.withinConus(polygon);
    } catch (exc) {
        d.reject('Error during geometry validation.');
        console.error(exc);
        return d.promise();
    }

    if (selfIntersectingShape) {
        var errorMsg = 'This watershed shape is invalid because it intersects ' +
                       'itself. Try drawing the shape again without crossing ' +
                       'over its own border.';
        d.reject(errorMsg);
    } else if (invalidForAnalysis) {
        var maxArea = utils.MAX_AREA.toLocaleString(),
            selectedBoundingBoxArea = Math.floor(utils.shapeBoundingBoxArea(polygon)).toLocaleString(),
            message = 'Sorry, the bounding box of the selected area is too large ' +
                      'to analyze or model. ' + selectedBoundingBoxArea + '&nbsp;km² were ' +
                      'selected, but the maximum supported size is ' +
                      'currently ' + maxArea + '&nbsp;km².';
        d.reject(message);
    } else if (outsideConus) {
        var conusMessage = 'The area of interest must be within the Continental US.';
        d.reject(conusMessage);
    } else {
        d.resolve(polygon);
    }
    return d.promise();
}

function validatePointWithinDataSourceBounds(latlng, dataSource) {
    var point = L.marker(latlng).toGeoJSON(),
        d = $.Deferred(),
        perimeter = null,
        point_outside_message = null;

    switch (dataSource) {
        case utils.DRB:
            var streamLayers = settings.get('stream_layers');
            perimeter = _.findWhere(streamLayers, {code: 'drb_streams_v2'}).perimeter;
            point_outside_message = 'Selected point is outside the Delaware River Basin';
            break;
        case utils.NHD:
            // Bounds checking disabled until #1656 is complete.
            d.resolve(latlng);
            return d.promise();
        default:
            var message = 'Not a valid data source';
            d.reject(message);
            return d.promise();
    }

    if (turfIntersect(point, perimeter)) {
        d.resolve(latlng);
    } else {
        d.reject(point_outside_message);
    }
    return d.promise();
}

var DrawWindow = Marionette.LayoutView.extend({
    // model: ToolbarModel,

    template: windowTmpl,

    id: 'draw-window',

    regions: {
        selectBoundaryRegion: '#select-boundary-region',
        drawAreaRegion: '#draw-area-region',
        watershedDelineationRegion: '#watershed-delineation-region',
        uploadFileRegion: '#upload-file-region'
    },

    templateHelpers: function() {
        if (settings.get('data_catalog_enabled')) {
            return {
                selectAreaText: drawSettings.bigCZSelectAreaText,
            };
        }
        return {
            selectAreaText: drawSettings.mmwSelectAreaText,
        };
    },

    initialize: function() {
        var map = App.getLeafletMap(),
            ofg = L.featureGroup();
        this.model.set('outlineFeatureGroup', ofg);
        map.addLayer(ofg);
        this.rwdTaskModel = new models.RwdTaskModel();
    },

    onShow: function() {
        var self = this,
            resetRwdDrawingState = function(e) {
                // If the cancel button was clicked
                if (e && e.type === 'click') {
                    self.model.clearRwdClickedPoint(App.getLeafletMap());
                }

                self.resetDrawingState({
                    clearOnFailure: false
                });
            },
            resetDrawingState = _.bind(self.resetDrawingState, self);

        this.selectBoundaryRegion.show(new SelectBoundaryView({
            model: this.model,
            resetDrawingState: resetDrawingState
        }));

        this.drawAreaRegion.show(new DrawAreaView({
            model: this.model,
            resetDrawingState: resetDrawingState
        }));

        this.watershedDelineationRegion.show(
            new WatershedDelineationView({
                model: this.model,
                resetDrawingState: resetRwdDrawingState,
                rwdTaskModel: this.rwdTaskModel
            })
        );

        this.uploadFileRegion.show(new AoIUploadView({
            model: this.model,
            resetDrawingState: resetDrawingState
        }));
    },

    resetDrawingState: function(options) {
        var opts = _.extend({
            clearOnFailure: true,
        }, options);

        this.rwdTaskModel.reset();
        this.model.reset();

        utils.cancelDrawing(App.getLeafletMap());

        // RWD typically does not clear the AoI generated, even if it
        // not possible to move to analyze
        if (opts.clearOnFailure) {
            clearAoiLayer();
            this.model.clearRwdClickedPoint(App.getLeafletMap());
        }

        clearBoundaryLayer(this.model);
    }
});

var SplashWindow = Marionette.ItemView.extend({
    template: splashTmpl,

    id: 'splash-window',

    ui: {
        'start': '#get-started',
        'openProject': '#splash-open-project',
    },

    templateHelpers: function() {
        if (settings.get('data_catalog_enabled')) {
            return {
                dataCatalogEnabled: true,
                splashPageText: drawSettings.bigCZSplashPageText,
            };
        }

        return {
            dataCatalogEnabled: false,
            splashPageText: drawSettings.mmwSplashPageText,
        };
    },

    initialize: function() {
        clearAoiLayer();
    },

    onShow: function() {
        this.$('[data-toggle="popover"]').popover();
    },

    events: {
        'click @ui.start': 'moveToDraw',
        'click @ui.openProject': 'openOrLogin',
    },

    moveToDraw: function() {
        router.navigate('/draw', {trigger: true});
    },

    openOrLogin: function() {
        if (App.user.get('guest')) {
            App.showLoginModal(function() {
                router.navigate('/projects', {trigger: true});
            });
        } else {
            router.navigate('/projects', {trigger: true});
        }
    }
});

var AoIUploadView = Marionette.ItemView.extend({
    template: aoiUploadTmpl,

    ui: {
        drawToolButton: '.draw-tool-button',
        selectFileInput: '#draw-tool-file-upload-input',
        selectFileButton: '#draw-tool-file-upload-button',
        resetDrawButton: '.reset-draw-button',
        aoiUploadArea: '.aoi-upload-dropdown'
    },

    events: {
        'dragenter': 'addDropzoneHighlight',
        'dragover': 'addDropzoneHighlight',
        'dragexit': 'removeDropzoneHighlight',
        'dragleave': 'removeDropzoneHighlight',
        'click @ui.selectFileButton': 'onSelectFileButtonClick',
        'change @ui.selectFileInput': 'selectFile',
        'click @ui.drawToolButton': 'selectDrawToolItem',
        'click @ui.resetDrawButton': 'reset'
    },

    addDropzoneHighlight: function(e) {
        $(this.ui.aoiUploadArea).addClass('drag');
        this.stopEvents(e);
    },

    removeDropzoneHighlight: function(e) {
        $(this.ui.aoiUploadArea).removeClass('drag');
        this.stopEvents(e);
    },

    modelEvents: {
        change: 'render'
    },

    initialize: function(options) {
        this.id = aoiUpload;
        this.resetDrawingState = options.resetDrawingState;
    },

    reset: function() {
        this.model.reset();
    },

    selectDrawToolItem: function() {
        this.resetDrawingState();
        this.model.selectDrawToolItem(this.id, this.id);
    },

    onRender: function() {
        // Using jQuery to bind this event prevents the file
        // data from being attached to the event object,
        // so we behind it manually once the view has been rendered
        // and attached to the DOM.
        var dropbox = document.getElementById("dropbox");
        if (dropbox) {
            dropbox.addEventListener("drop", _.bind(this.drop, this), false);
        }
    },

    onSelectFileButtonClick: function() {
        this.ui.selectFileInput.click();
    },

    selectFile: function(e) {
        this.validateAndReadFile(e.target.files[0]);
    },

    drop: function(e) {
        this.removeDropzoneHighlight(e);
        this.validateAndReadFile(e.dataTransfer.files[0]);
    },

    validateAndReadFile: function(file) {
        this.addProcessingUI();

        var validationInfo = this.validateFile(file);

        if (validationInfo.valid) {
            this.readFile(file, validationInfo.extension);
        } else {
            this.failUpload(validationInfo.message, modalModels.AlertTypes.error);
        }

        // If the upload fails, the user may choose to upload another file.
        // Clear the current file input so that the `change` event will fire
        // on the second time.
        this.ui.selectFileInput.val(null);
    },

    validateFile: function(file) {
        // File must be less than 200 mb
        if (file.size > 200000000) {
            return {
                valid: false,
                message: 'File is too large. It must be smaller than 200 MB.'
            };
        }

        // Only shapefiles and geojson are supported
        var fileExtension = file.name.substr(file.name.lastIndexOf(".") + 1).toLowerCase();
        if (!_.includes(['zip', 'json', 'geojson'], fileExtension)) {
            return {
                valid: false,
                message: 'File is not supported. Only shapefiles (.zip) and GeoJSON (.json, .geojson) are supported.'
            };
        }

        return {
            valid: true,
            extension: fileExtension
        };
    },

    stopEvents: function(e) {
        e.stopPropagation();
        e.preventDefault();
    },

    addProcessingUI: function() {
        $(document.body).addClass('processing');
    },

    removeProcessingUI: function() {
        $(document.body).removeClass('processing');
    },

    readFile: function(file, fileExtension){
        var reader = new FileReader();
        var self = this;

        reader.onload = function() {
            if (reader.readyState !== 2 || reader.error) {
                return;
            } else {
                if (fileExtension === 'zip') {
                    self.handleShpZip(reader.result);
                } else if (fileExtension === 'json' || fileExtension === 'geojson') {
                    self.handleGeoJSON(reader.result);
                }
            }
        };

        if (fileExtension === 'zip') {
            reader.readAsArrayBuffer(file);
        } else if (fileExtension === 'json' || fileExtension === 'geojson') {
            reader.readAsText(file);
        }
    },

    handleGeoJSON: function(jsonString) {
        var geojson = JSON.parse(jsonString),
            polygon = utils.getPolygonFromGeoJson(geojson);

        if (polygon === null) {
            this.handleShapefileError('Submitted JSON did not have ' +
                '"coordinates" or "geometry" or "features" key. ' +
                'Please submit a valid GeoJSON file.');
        }

<<<<<<< HEAD
        this.addPolygonToMap(polygon);
=======
        this.addPolygonToMap(geojson.features[0]);
        window.ga('send', 'event', GA_AOI_CATEGORY, 'aoi-create', 'geojson');
>>>>>>> 50481bbc
    },

    handleShpZip: function(zipfile) {
        var self = this;

        drawUtils.loadAsyncShpFilesFromZip(zipfile)
            .then(function(shpAndPrj) {
                var shp = shpAndPrj[0],
                    prj = shpAndPrj[1];

                self.reprojectAndAddFeature(shp, prj);
            })
            .catch(_.bind(self.handleShapefileError, self));

        window.ga('send', 'event', GA_AOI_CATEGORY, 'aoi-create', 'shapefile');
    },

    reprojectAndAddFeature: function(shp, prj) {
        // Read in and add the first feature to the map in geographic coordinates
        var self = this;
        shapefile.open(shp)
            .then(function(source) {
                source
                    .read()
                    .then(function parse(result) {
                        if (result.done) { return; }
                        var geom = reproject.toWgs84(result.value, prj);
                        self.addPolygonToMap(geom);
                        return source.read();
                    })
                    .then(function hasMore(result) {
                        if (!result.done) {
                            var msg = "This shapefile has multiple features and we've used just the first one.  If you'd like to use a different feature, please create a shapefile containing just that single one.";
                            displayAlert(msg, modalModels.AlertTypes.warn);
                        }
                    })
                    .catch(_.bind(self.handleShapefileError, self));
            })
            .catch(_.bind(self.handleShapefileError, self));
    },

    handleShapefileError: function(err) {
        var errorMsg = 'Unable to parse shapefile. Please ensure it is a valid shapefile with projection information.',
            msg = errorMsg;

        if (typeof err === "string") {
            msg = err;
        }

        this.failUpload(msg, modalModels.AlertTypes.error);
    },

    addPolygonToMap: function(polygon) {
        var self = this;

        validateShape(polygon)
            .done(function() {
                clearAoiLayer();
                addLayer(polygon);
                self.removeProcessingUI();
                navigateToAnalyze();
            })
            .fail(function(message) {
                addLayer(polygon);
                self.failUpload(message, modalModels.AlertTypes.error);
            });
    },

    failUpload: function(message, modalType) {
        displayAlert(message, modalType);
        this.removeProcessingUI();
    }
});

var DrawToolBaseView = Marionette.ItemView.extend({
    template: drawToolTmpl,

    ui: {
        drawToolButton: '.draw-tool-button',
        drawToolItemButton: '.draw-pane-list-item-button',
        helptextIcon: 'a.help',
        resetButton: '.reset-draw-button'
    },

    events: {
        'click @ui.drawToolItemButton': 'onClickItem',
        'click @ui.drawToolButton': 'openDrawTool',
        'click @ui.resetButton': 'resetDrawingState'
    },

    modelEvents: {
        'change': 'render'
    },

    initialize: function(options) {
        this.resetDrawingState = options.resetDrawingState;
        this.onMapZoom = _.bind(this.onMapZoom, this);

        var self = this,
            map = App.getLeafletMap();

        $(document).on('mouseup', function(e) {
            var isTargetOutside = $(e.target).parents('.dropdown-menu').length === 0;
            if (isTargetOutside && self.model.get('openDrawTool') === self.id) {
                self.model.closeDrawTool();
            }
        });

        map.on('zoomend', this.onMapZoom);
    },

    templateHelpers: function() {
        var activeDrawTool = this.model.get('activeDrawTool'),
            currentZoomLevel = App.getLeafletMap().getZoom(),
            openDrawTool = this.model.get('openDrawTool'),
            activeTitle = null,
            activeDirections = null,
            toolData = this.getToolData();

        if (activeDrawTool === toolData.id) {
            var activeItem = this.getActiveToolDataItem();
            activeTitle = activeItem.title;
            activeDirections = activeItem.directions;
        }

        return {
            toolData: toolData,
            activeTitle: activeTitle,
            activeDirections: activeDirections,
            currentZoomLevel: currentZoomLevel,
            openDrawTool: openDrawTool
        };
    },

    onShow: function() {
        this.activatePopovers();
    },

    onRender: function() {
        this.activatePopovers();
    },

    onMapZoom: function() {
        var activeItem = this.getActiveToolDataItem();
        if (activeItem && App.getLeafletMap().getZoom() < activeItem.minZoom) {
            this.resetDrawingState();
        }
        this.render();
    },

    getActiveToolDataItem: function() {
        var activeDrawToolItem = this.model.get('activeDrawToolItem');
        return _.find(this.getToolData().items, function(item) {
            return item.id === activeDrawToolItem;
        });
    },

    openDrawTool: function() {
        this.model.openDrawTool(this.id);
    },

    activatePopovers: function() {
        this.ui.helptextIcon.popover({
            placement: 'top',
            trigger: 'focus'
        });
    },

    onDestroy: function() {
        var map = App.getLeafletMap();

        map.off('zoomend', this.onMapZoom);
    }
});

var SelectBoundaryView = DrawToolBaseView.extend({
    $label: $('#boundary-label'),

    initialize: function(options) {
        DrawToolBaseView.prototype.initialize.call(this, options);

        var map = App.getLeafletMap(),
            ofg = this.model.get('outlineFeatureGroup'),
            types = this.model.get('predefinedShapeTypes');

        ofg.on('layerremove', _.bind(this.clearLabel, this));
        coreUtils.zoomToggle(map, types, actOnUI, actOnLayer);
        this.id = selectBoundary;
    },

    getToolData: function() {
        var toolData = {
                id: this.id,
                title: 'Select boundary',
                info: 'Choose a predefined boundary from several types'
            },
            shapeTypes = this.model.get('predefinedShapeTypes'),
            directions = 'Click on a boundary.',
            items = _.map(shapeTypes, function(shapeType) {
                return {
                    id: shapeType.code,
                    title: shapeType.display,
                    info: shapeType.helptext,
                    minZoom: shapeType.minZoom,
                    directions: directions
                };
            });

        toolData.items = items;
        return toolData;
    },

    onClickItem: function(e) {
        var itemId = e.currentTarget.id,
            shapeTypes = this.model.get('predefinedShapeTypes'),
            shapeType = _.find(shapeTypes, function(shapeType) {
                return shapeType.code === itemId;
            });

        this.resetDrawingState();
        clearAoiLayer();
        this.changeOutlineLayer(
            shapeType.url, shapeType.code, shapeType.short_display,
            shapeType.minZoom);
        e.preventDefault();

        this.model.selectDrawToolItem(this.id, itemId);
    },

    changeOutlineLayer: function(tileUrl, layerCode, shortDisplay, minZoom) {
        var self = this,
            ofg = self.model.get('outlineFeatureGroup');

        // Go about the business of adding the outline and UTFgrid layers.
        if (tileUrl && layerCode !== undefined) {
            var ol = new L.TileLayer(tileUrl + '.png', {minZoom: minZoom || 0}),
                grid = new L.UtfGrid(tileUrl + '.grid.json',
                                     {
                                         minZoom: minZoom,
                                         useJsonP: false,
                                         resolution: 4,
                                         maxRequests: 8
                                     });

            codeToLayer[layerCode] = ol;

            grid.on('click', function(e) {
                window.ga('send', 'event', GA_AOI_CATEGORY, 'aoi-create', 'boundary-' + layerCode);
                window.ga('send', 'event', GA_AOI_CATEGORY, 'boundary-aoi-create', e.data.name);

                getShapeAndAnalyze(e, self.model, ofg, grid, layerCode, shortDisplay);
            });

            grid.on('mousemove', function(e) {
                self.updateDisplayLabel(e.latlng, e.data.name);
            });

            clearBoundaryLayer(self.model);
            ofg.addLayer(ol);
            ofg.addLayer(grid);

            ol.bringToFront();
        }
    },

    removeBoundaryLayer: function() {
        clearBoundaryLayer(this.model);
    },

    updateDisplayLabel: function(latLng, text) {
        var pos = App.getLeafletMap().latLngToContainerPoint(latLng),
            bufferDist = 10,
            buffer = function(cursorPos) {
                var newPt = _.clone(cursorPos);
                _.forEach(newPt, function(val, key, pt) {
                    pt[key] = val + bufferDist;
                });

                return newPt;
            },
            placement = buffer(pos);

        this.$label
            .text(text)
            .css({ top: placement.y, left: placement.x})
            .show();
    },

    clearLabel: function() {
        this.$label.hide();
    }
});

var DrawAreaView = DrawToolBaseView.extend({
    initialize: function(options) {
        DrawToolBaseView.prototype.initialize.call(this, options);

        this.id = drawArea;
    },

    getToolData: function() {
        return {
            id: this.id,
            title: 'Draw area',
            info: 'Free draw an area or place a square kilometer',
            items: [
                {
                    id: freeDraw,
                    title: 'Free draw',
                    info: 'Free draw an area of interest polygon, by clicking ' +
                          'on the map and repeatedly clicking at boundary corners. ' +
                          'Close the polygon by double clicking on the last ' +
                          'point or clicking on the first point.<br />' +
                          'See ' +
                          '<a href=\'https://wikiwatershed.org/documentation/mmw-tech/#draw-area\' target=\'_blank\' rel=\'noreferrer noopener\'>' +
                          'our documentation on Draw Area.</a>',
                    minZoom: 0,
                    directions: 'Draw a boundary.'
                },
                {
                    id: squareKm,
                    title: 'Square Km',
                    info: 'Draw a perfect square with one kilometer sides, by ' +
                          'clicking on the map where the square’s center will be.<br />' +
                          'See ' +
                          '<a href=\'https://wikiwatershed.org/documentation/mmw-tech/#draw-area\' target=\'_blank\' rel=\'noreferrer noopener\'>' +
                          'our documentation on Draw Area.</a>',
                    minZoom: 0,
                    directions: 'Click a point.'
                }
            ]
        };
    },

    onClickItem: function(e) {
        this.resetDrawingState();

        var itemId = e.currentTarget.id;
        switch (itemId) {
            case freeDraw:
                this.enableDrawArea();
                break;
            case squareKm:
                this.enableStampTool();
                break;
        }

        this.model.selectDrawToolItem(this.id, itemId);
    },

    enableDrawArea: function() {
        var self = this,
            map = App.getLeafletMap(),
            revertLayer = clearAoiLayer();

        utils.drawPolygon(map)
            .then(validateShape)
            .then(function(shape) {
                addLayer(shape);
                navigateToAnalyze();
                window.ga('send', 'event', GA_AOI_CATEGORY, 'aoi-create', 'freedraw');
            }).fail(function(message) {
                revertLayer();
                displayAlert(message, modalModels.AlertTypes.error);
                self.model.reset();
            });
    },

    enableStampTool: function() {
        var self = this,
            map = App.getLeafletMap(),
            revertLayer = clearAoiLayer();

        utils.placeMarker(map).then(function(latlng) {
            var point = L.marker(latlng).toGeoJSON(),
                halfKmbufferPoints = _.map([-180, -90, 0, 90], function(bearing) {
                    var p = turfDestination(point, 0.5, bearing, 'kilometers');
                    return L.latLng(p.geometry.coordinates[1], p.geometry.coordinates[0]);
                }),
                // Convert the four points into two SW and NE for the bounding
                // box. Do this by splitting the array into two arrays of two
                // points. Then map each array of two to a single point by
                // taking the lat from one and lng from the other.
                swNe = _.map(_.toArray(_.groupBy(halfKmbufferPoints, function(p, i) {
                    // split the array of four in half.
                    return i < 2;
                })), function(pointGroup) {
                    return L.latLng(pointGroup[0].lat, pointGroup[1].lng);
                }),
                bounds = L.latLngBounds(swNe),
                box = turfBboxPolygon(bounds.toBBoxString().split(','));

            // Convert coordinates from using strings to floats so that backend can parse them.
            box.geometry.coordinates[0] = _.map(box.geometry.coordinates[0], function(coord) {
                return [parseFloat(coord[0]), parseFloat(coord[1])];
            });

            window.ga('send', 'event', GA_AOI_CATEGORY, 'aoi-create', 'squarekm');
            return box;
        }).then(validateShape).then(function(polygon) {
            addLayer(polygon, '1 Square Km');
            navigateToAnalyze();
        }).fail(function(message) {
            revertLayer();
            displayAlert(message, modalModels.AlertTypes.error);
            self.model.reset();
        });
    }
});

var WatershedDelineationView = DrawToolBaseView.extend({
    initialize: function(options) {
        DrawToolBaseView.prototype.initialize.call(this, options);
        this.id = delineateWatershed;
        this.rwdTaskModel = options.rwdTaskModel;

        this.rwdDrawItems = [
            {
                id: utils.NHD,
                dataSource: utils.NHD,
                title: 'Continental US Medium Resolution',
                info: 'Click on the map to select the nearest downhill ' +
                      'point on the medium resolution flow lines of the ' +
                      'National Hydrography Dataset (NHDplus v2). The ' +
                      'watershed area upstream of this point is ' +
                      'automatically delineated using the 30 m resolution ' +
                      'flow direction grid.<br />' +
                      'See ' +
                      '<a href=\'https://wikiwatershed.org/documentation/mmw-tech/#delineate-watershed\' target=\'_blank\' rel=\'noreferrer noopener\'>' +
                      'our documentation on Delineate Watershed.</a>',
                shapeType: 'stream',
                snappingOn: true,
                minZoom: 0,
                directions: 'Click a point to delineate a watershed.'
            },
            {
                id: utils.DRB,
                dataSource: utils.DRB,
                title: 'Delaware High Resolution',
                info: 'Click on the map to select the nearest downhill ' +
                      'point on our Delaware River Basin high resolution ' +
                      'stream network. The watershed area upstream of this ' +
                      'point is automatically delineated using the 10 m ' +
                      'resolution national elevation model.<br />' +
                      'See ' +
                      '<a href=\'https://wikiwatershed.org/documentation/mmw-tech/#delineate-watershed\' target=\'_blank\' rel=\'noreferrer noopener\'>' +
                      'our documentation on Delineate Watershed.</a>',
                shapeType: 'stream',
                snappingOn: true,
                minZoom: 0,
                directions: 'Click a point to delineate a watershed.'
            }
        ];
    },

    getToolData: function() {
        return {
            id: this.id,
            title: 'Delineate watershed',
            info: 'Automatically delineate a watershed from any point',
            items: settings.get('data_catalog_enabled') ?
                _.reject(this.rwdDrawItems, { id: utils.DRB }) :
                this.rwdDrawItems,
        };
    },

    onClickItem: function(e) {
        var self = this,
            itemId = e.currentTarget.id,
            map = App.getLeafletMap(),
            toolData = this.getToolData(),
            item = _.find(toolData.items, function(item) {
                return item.id === itemId;
            }),
            itemName = item.title,
            snappingOn = item.snappingOn,
            dataSource = item.dataSource;

        this.resetDrawingState();
        this.model.selectDrawToolItem(this.id, itemId);

        clearAoiLayer();
        this.model.set('pollError', false);

        utils.placeMarker(map)
            .then(function(latlng) {
                window.ga('send', 'event', GA_AOI_CATEGORY, 'aoi-create', 'rwd-' + dataSource);
                return validatePointWithinDataSourceBounds(latlng, dataSource);
            })
            .then(function(latlng) {
                // Set `rwd-original-point` in the model so it can be
                // removed when the deferred chain completes.
                var rwdClickedPoint = L.marker(latlng, {
                    icon: drawUtils.createRwdMarkerIcon('original-point')
                }).bindPopup('Original clicked outlet point');
                self.model.set('rwd-original-point', rwdClickedPoint);
                rwdClickedPoint.addTo(map);
                return latlng;
            })
            .then(function(latlng) {
                return self.delineateWatershed(latlng, snappingOn, dataSource);
            })
            .then(function(result) {
                return self.drawWatershed(result, itemName);
            })
            .then(validateRwdShape)
            .done(function() {
                navigateToAnalyze();
            })
            .fail(function(message) {
                displayAlert(message, modalModels.AlertTypes.error);
                self.resetDrawingState();
            })
            .always(function() {
                self.model.clearRwdClickedPoint(map);
            });
    },

    delineateWatershed: function(latlng, snappingOn, dataSource) {
        var self = this,
            point = L.marker(latlng).toGeoJSON(),
            deferred = $.Deferred();

        var taskHelper = {
            onStart: function() {
                self.model.set('polling', true);
            },

            pollSuccess: function(response) {
                self.model.set('polling', false);

                var result = response.result;

                if (result.watershed) {
                    // Convert watershed to MultiPolygon to pass shape validation.
                    result.watershed = coreUtils.toMultiPolygon(result.watershed);
                }
                deferred.resolve(result);
            },

            pollFailure: function(response) {
                self.model.set({
                    pollError: true,
                    polling: false
                });
                console.log(response.error);
                var message = 'Unable to delineate watershed at ' +
                              'this location';
                deferred.reject(message);
            },

            pollEnd: function() {
                self.model.set('polling', false);
            },

            startFailure: function() {
                self.model.set({
                    pollError: true,
                    polling: false
                });
                var message = 'Unable to delineate watershed';
                deferred.reject(message);
            },

            postData: JSON.stringify({
                'location': [
                    point.geometry.coordinates[1],
                    point.geometry.coordinates[0]
                ],
                'snappingOn': snappingOn,
                'dataSource': dataSource,
            }),

            contentType: 'application/json'
        };

        if (!utils.withinConus(point)) {
            deferred.reject('The area of interest must be within the Continental US.');
        } else {
            this.rwdTaskModel.start(taskHelper);
        }

        return deferred;
    },

    drawWatershed: function(result, itemName) {
        var inputPoints = result.input_pt;

        // add additional aoi points
        if (inputPoints) {
            var properties = inputPoints.features[0].properties;

            // If the point was snapped, there will be the original
            // point as attributes
            if (properties.Dist_moved) {
                inputPoints.features.push(
                    makePointGeoJson([properties.Lon, properties.Lat], {
                        original: true
                    })
                );
            }
            App.map.set({
                'areaOfInterestAdditionals': inputPoints
            });
        }

        // Add Watershed AoI layer
        addLayer(result.watershed, itemName);

        return result;
    }
});

function makePointGeoJson(coords, props) {
    return {
        geometry: {
            coordinates: coords,
            type: 'Point'
        },
        properties: props,
        type: 'Feature'
    };
}

function getShapeAndAnalyze(e, model, ofg, grid, layerCode, layerName) {
    // The shapeId might not be available at the time of the click
    // because the UTF Grid layer might not be loaded yet, so
    // we poll for it.
    var pollInterval = 200,
        maxPolls = 5,
        pollCount = 0,
        deferred = $.Deferred(),
        shapeName = e.data && e.data.name ? e.data.name : null,
        shapeId = e.data ? e.data.id : null;

        if (shapeId) {
            _getShapeAndAnalyze();
        } else {
            pollForShapeId();
        }

    function _getShapeAndAnalyze() {
        App.restApi
            .getPolygon({
                layerCode: layerCode,
                shapeId: shapeId
            })
            .then(validateShape)
            .then(function(shape) {
                var wkaoi = layerCode + '__' + shapeId;
                addLayer(shape, shapeName, layerName, wkaoi);
                clearBoundaryLayer(model);
                navigateToAnalyze();
                deferred.resolve();
            }).fail(function(message) {
                if (typeof(message) === "string") {
                    // When validation fails with an error message
                    displayAlert(message, modalModels.AlertTypes.error);
                } else {
                    // When AJAX fails with an XHR object
                    console.log('Shape endpoint failed');
                }
                deferred.reject();
            });
    }

    function pollForShapeId() {
        if (pollCount < maxPolls) {
            var shapeData = grid._objectForEvent(e).data;
            if (shapeData && shapeData.id) {
                shapeId = shapeData.id;
                _getShapeAndAnalyze();
            } else {
                window.setTimeout(pollForShapeId, pollInterval);
                pollCount++;
            }
        } else {
            L.popup()
                .setLatLng(e.latlng)
                .setContent('The region was not available. Please try clicking again.')
                .openOn(App.getLeafletMap());
            deferred.reject();
        }
    }

    return deferred;
}

function clearAoiLayer() {
    var projectNumber = App.projectNumber,
        previousShape = App.map.get('areaOfInterest'),
        previousShapeName = App.map.get('areaOfInterestName');

    App.map.set({
        'areaOfInterest': null,
        'areaOfInterestName': '',
        'wellKnownAreaOfInterest': null,
    });
    App.projectNumber = undefined;
    App.map.setDrawSize(false);
    App.clearAnalyzeCollection();

    return function revertLayer() {
        App.map.set({
            'areaOfInterest': previousShape,
            'areaOfInterestName': previousShapeName
        });
        App.projectNumber = projectNumber;
    };
}

function clearBoundaryLayer(model) {
    var ofg = model.get('outlineFeatureGroup');
    if (ofg) {
        ofg.clearLayers();
    }
}

function addLayer(shape, name, label, wkaoi) {
    if (!name) {
        name = 'Selected Area';
    }

    var labelDisplay = label ? ', ' + label : '',
        displayName = name + labelDisplay;

    App.map.set({
        'areaOfInterest': shape,
        'areaOfInterestName': displayName,
        'wellKnownAreaOfInterest': wkaoi,
    });
}

function navigateToAnalyze() {
    router.navigate('analyze', { trigger: true });
}

module.exports = {
    SplashWindow: SplashWindow,
    DrawWindow: DrawWindow,
    getShapeAndAnalyze: getShapeAndAnalyze,
    addLayer: addLayer,
    validateShape: validateShape,
    displayAlert: displayAlert,
    clearAoiLayer: clearAoiLayer,
    selectBoundary: selectBoundary,
    drawArea: drawArea,
    delineateWatershed: delineateWatershed,
    aoiUpload: aoiUpload,
    freeDraw: freeDraw,
    squareKm: squareKm
};<|MERGE_RESOLUTION|>--- conflicted
+++ resolved
@@ -467,12 +467,8 @@
                 'Please submit a valid GeoJSON file.');
         }
 
-<<<<<<< HEAD
         this.addPolygonToMap(polygon);
-=======
-        this.addPolygonToMap(geojson.features[0]);
         window.ga('send', 'event', GA_AOI_CATEGORY, 'aoi-create', 'geojson');
->>>>>>> 50481bbc
     },
 
     handleShpZip: function(zipfile) {
