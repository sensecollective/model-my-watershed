//General
.modal {
  background-color: $black-54;

  .modal-dialog {
    margin: 72px auto 0 auto;
  }

  .modal-content {
    border-radius: 0!important;
    border: 0px solid $black-12;
    box-shadow: 0 0 6px $black-24;

    .modal-text-input-label {
        display: block;
    }

    .modal-text-input {
        width: 100%;
        padding: 0.75rem 0.5rem;
        margin: 0.5rem 0 2.5rem 0;
    }

    .col-sm-6 {
        padding: 0;
    }
  }

  .modal-content.modal-content-padded {
      padding: 2rem;
  }

  .modal-content.modal-content-danger {
      .btn-active{
          // important because .btn-active uses !important
          background-color: $ui-danger !important;
      }

      .btn-default {
          color: $ui-medium-light;
          &:hover, &:focus {
              // important because .btn-default uses !important
              background: none !important;
          }
      }
  }

  .cancel {
    position: absolute;
    top: 1rem;
    right: 0;
  }

  iframe {
    width: 100%;
    height: 100%;
    border: none;

    &.hydroshare {
      height: 600px;
    }
  }
}

.modal-dialog-sm {
  width: 100%;

  @media(min-width:768px) {
    width: 400px;
  }
}

//Basic Modal
.modal-basic {

  .modal-content {
    padding: 1rem;

    .modal-header {
      padding: 0 0 1rem 0;
      border: 0;
    }

    .modal-body {
      padding: 1rem 0;
    }

    .modal-footer {
      padding: 0;
      border: 0;
    }
  }
}


//Large Modal
.modal-large {

    .errors {
        list-style: none;
        background-color: lightpink;
        border-width: 1px;
        border-style: solid;
        border-color: red;
        padding: 1rem;
        color: red;
    }

  .modal-content {
    padding: 0;

    .modal-header {
      padding: 3rem 2rem;
      border: 0;
      background-color: $brand-primary;

      & > h2 {
        margin-bottom: 4px;
      }

      p {
        font-size: $font-size-h4;
        color: $paper;
        line-height: 1.6;
      }
    }

    .modal-body {
      padding: 2rem;

      .btn-active {
          font-weight: bolder;
      }

      p {
          margin-bottom: 2rem;
      }

      /* Reference: https://codepen.io/scottzirkel/pen/yNxNME */
      .hr-text {
          line-height: 1em;
          position: relative;
          outline: 0;
          border: 0;
          color:  darken($ui-light, 10%);
          text-align: center;
          font-size: 1.25em;
          height: 1.5em;
          &:before {
              content: '';
              background: darken($ui-light, 10%);
              position: absolute;
              left: 0;
              top: 50%;
              width: 100%;
              height: 1px;
          }
          &:after {
              content: attr(data-content);
              position: relative;
              display: inline-block;
              color: black;

              padding: 0 .5em;
              line-height: 1.5em;
              // this is really the only tricky part, you need to specify the background color of the container element...
              color: #818078;
              background-color: #fcfcfa;
          }
      }


      .actions {
        margin-top: 2rem;
        text-align: center;
      }
    }

    .modal-footer {
      border: 0;
      text-align: center;

      a {
          color: $brand-primary;
          cursor: pointer;
          text-decoration: none;
      }

      .footer-content {
          background-color: #f4f4f4;
          padding: $modal-inner-padding;
      }
    }
  }
}

//XL Modal//Large Modal
.modal-xl {

  .modal-dialog {
    width: 960px;
  }

  .modal-content {
    padding: 0;

    .modal-header {
      padding: 1.5rem;
      border: 0;
      background-color: $brand-primary;

      & > h2 {
        margin-bottom: 4px;
      }

      p {
        font-size: $font-size-h4;
        color: $paper-54;
        line-height: 1;
      }
    }

    .modal-body {
      padding: 1.5rem;
    }

    .modal-footer {
      padding: 0 1.5rem 1.5rem 1.5rem;
      border: 0;
    }
  }
}

// Sign Up
.modal-popup {
    .fa {
      font-size: $font-size-h2;
      padding: 1rem 0.4rem 0 0rem;
    }

    .fa-info-circle {
      color: $brand-primary;
    }

    .fa-ban {
      color: $ui-danger;
    }

    .fa-exclamation-triangle {
      color: $ui-warning;
    }
}

.multi-share-modal {
  p {
    font-size: 13px;
    margin-bottom: 1rem !important;
  }

  .hydroshare-spinner {
    margin: 12px;
  }
<<<<<<< HEAD

  .hydroshare-autosync-container {
    padding: 10px;
    border: 1px solid $ui-light;
    border-radius: 4px;

    label {
      font-size: 13px;
      font-weight: normal;
      margin-bottom: 1rem;
    }

    .hydroshare-timestamp {
      color: $ui-grey;
    }

    .hydroshare-export {
      display: inline-block;
      border-left: 1px solid $ui-grey;
      margin-left: 5px;
      padding-left: 10px;
=======
}

.modal-about {
  .modal-content {
    padding: 2rem;
  }

  .modal-header {
    border: none;

    p.version {
      margin-top: 1rem;
      font-size: 13px;
      font-weight: normal;
      color: $black-39;
    }
  }

  .modal-body {
    p, li {
      font-size: 15px;
      font-weight: 400;
      color: $black-65;
      line-height: 1.5;
    }

    li {
      padding-left: 1rem;
    }

    p {
      margin-bottom: 2rem;
    }

    img.splash-sponsor-logo {
      height: 100px;
>>>>>>> 72b7d0f8
    }
  }
}<|MERGE_RESOLUTION|>--- conflicted
+++ resolved
@@ -260,7 +260,6 @@
   .hydroshare-spinner {
     margin: 12px;
   }
-<<<<<<< HEAD
 
   .hydroshare-autosync-container {
     padding: 10px;
@@ -282,7 +281,8 @@
       border-left: 1px solid $ui-grey;
       margin-left: 5px;
       padding-left: 10px;
-=======
+    }
+  }
 }
 
 .modal-about {
@@ -319,7 +319,6 @@
 
     img.splash-sponsor-logo {
       height: 100px;
->>>>>>> 72b7d0f8
     }
   }
 }